package internal

import (
	"encoding/json"

	"github.com/gogo/protobuf/proto"
	"github.com/influxdata/chronograf"
)

//go:generate protoc --gogo_out=. internal.proto

// MarshalSource encodes a source to binary protobuf format.
func MarshalSource(s chronograf.Source) ([]byte, error) {
	return proto.Marshal(&Source{
		ID:                 int64(s.ID),
		Name:               s.Name,
		Type:               s.Type,
		Username:           s.Username,
		Password:           s.Password,
		SharedSecret:       s.SharedSecret,
		URL:                s.URL,
		MetaURL:            s.MetaURL,
		InsecureSkipVerify: s.InsecureSkipVerify,
		Default:            s.Default,
		Telegraf:           s.Telegraf,
	})
}

// UnmarshalSource decodes a source from binary protobuf data.
func UnmarshalSource(data []byte, s *chronograf.Source) error {
	var pb Source
	if err := proto.Unmarshal(data, &pb); err != nil {
		return err
	}

	s.ID = int(pb.ID)
	s.Name = pb.Name
	s.Type = pb.Type
	s.Username = pb.Username
	s.Password = pb.Password
	s.SharedSecret = pb.SharedSecret
	s.URL = pb.URL
	s.MetaURL = pb.MetaURL
	s.InsecureSkipVerify = pb.InsecureSkipVerify
	s.Default = pb.Default
	s.Telegraf = pb.Telegraf
	return nil
}

// MarshalServer encodes a server to binary protobuf format.
func MarshalServer(s chronograf.Server) ([]byte, error) {
	return proto.Marshal(&Server{
		ID:       int64(s.ID),
		SrcID:    int64(s.SrcID),
		Name:     s.Name,
		Username: s.Username,
		Password: s.Password,
		URL:      s.URL,
		Active:   s.Active,
	})
}

// UnmarshalServer decodes a server from binary protobuf data.
func UnmarshalServer(data []byte, s *chronograf.Server) error {
	var pb Server
	if err := proto.Unmarshal(data, &pb); err != nil {
		return err
	}

	s.ID = int(pb.ID)
	s.SrcID = int(pb.SrcID)
	s.Name = pb.Name
	s.Username = pb.Username
	s.Password = pb.Password
	s.URL = pb.URL
	s.Active = pb.Active
	return nil
}

// MarshalLayout encodes a layout to binary protobuf format.
func MarshalLayout(l chronograf.Layout) ([]byte, error) {
	cells := make([]*Cell, len(l.Cells))
	for i, c := range l.Cells {
		queries := make([]*Query, len(c.Queries))
		for j, q := range c.Queries {
			r := new(Range)
			if q.Range != nil {
				r.Upper, r.Lower = q.Range.Upper, q.Range.Lower
			}
			queries[j] = &Query{
				Command:  q.Command,
				DB:       q.DB,
				RP:       q.RP,
				GroupBys: q.GroupBys,
				Wheres:   q.Wheres,
				Label:    q.Label,
				Range:    r,
			}
		}

		cells[i] = &Cell{
			X:       c.X,
			Y:       c.Y,
			W:       c.W,
			H:       c.H,
			I:       c.I,
			Name:    c.Name,
			Queries: queries,
			Type:    c.Type,
		}
	}
	return proto.Marshal(&Layout{
		ID:          l.ID,
		Measurement: l.Measurement,
		Application: l.Application,
		Autoflow:    l.Autoflow,
		Cells:       cells,
	})
}

// UnmarshalLayout decodes a layout from binary protobuf data.
func UnmarshalLayout(data []byte, l *chronograf.Layout) error {
	var pb Layout
	if err := proto.Unmarshal(data, &pb); err != nil {
		return err
	}

	l.ID = pb.ID
	l.Measurement = pb.Measurement
	l.Application = pb.Application
	l.Autoflow = pb.Autoflow
	cells := make([]chronograf.Cell, len(pb.Cells))
	for i, c := range pb.Cells {
		queries := make([]chronograf.Query, len(c.Queries))
		for j, q := range c.Queries {
			queries[j] = chronograf.Query{
				Command:  q.Command,
				DB:       q.DB,
				RP:       q.RP,
				GroupBys: q.GroupBys,
				Wheres:   q.Wheres,
				Label:    q.Label,
			}
			if q.Range.Upper != q.Range.Lower {
				queries[j].Range = &chronograf.Range{
					Upper: q.Range.Upper,
					Lower: q.Range.Lower,
				}
			}
		}

		cells[i] = chronograf.Cell{
			X:       c.X,
			Y:       c.Y,
			W:       c.W,
			H:       c.H,
			I:       c.I,
			Name:    c.Name,
			Queries: queries,
			Type:    c.Type,
		}
	}
	l.Cells = cells
	return nil
}

// MarshalDashboard encodes a dashboard to binary protobuf format.
func MarshalDashboard(d chronograf.Dashboard) ([]byte, error) {
	cells := make([]*DashboardCell, len(d.Cells))
	for i, c := range d.Cells {
		queries := make([]*Query, len(c.Queries))
		for j, q := range c.Queries {
			r := new(Range)
			if q.Range != nil {
				r.Upper, r.Lower = q.Range.Upper, q.Range.Lower
			}
			queries[j] = &Query{
				Command: q.Command,
				Label:   q.Label,
				Range:   r,
			}
		}

		axes := make(map[string]*Axis, len(c.Axes))
		for a, r := range c.Axes {
<<<<<<< HEAD
			// we only marshal LegacyBounds for a data migration test. This should
			// not be used by anything in production.
			axis := [2]int64{}
			copy(axis[:], r.LegacyBounds[:2])

			axes[a] = &Axis{
				Bounds:       r.Bounds,
				LegacyBounds: axis[:],
				Label:        r.Label,
=======
			// need to explicitly allocate a new array because r.Bounds is
			// over-written and the resulting slices from previous iterations will
			// point to later iteration's data. It is _not_ enough to simply re-slice
			// r.Bounds
			axis := [2]int64{}
			copy(axis[:], r.Bounds[:2])
			axes[a] = &Axis{
				Bounds: axis[:],
>>>>>>> bcaa3f37
			}
		}

		cells[i] = &DashboardCell{
			ID:      c.ID,
			X:       c.X,
			Y:       c.Y,
			W:       c.W,
			H:       c.H,
			Name:    c.Name,
			Queries: queries,
			Type:    c.Type,
			Axes:    axes,
		}
	}
	templates := make([]*Template, len(d.Templates))
	for i, t := range d.Templates {
		vals := make([]*TemplateValue, len(t.Values))
		for j, v := range t.Values {
			vals[j] = &TemplateValue{
				Selected: v.Selected,
				Type:     v.Type,
				Value:    v.Value,
			}
		}

		template := &Template{
			ID:      string(t.ID),
			TempVar: t.Var,
			Values:  vals,
			Type:    t.Type,
			Label:   t.Label,
		}
		if t.Query != nil {
			template.Query = &TemplateQuery{
				Command:     t.Query.Command,
				Db:          t.Query.DB,
				Rp:          t.Query.RP,
				Measurement: t.Query.Measurement,
				TagKey:      t.Query.TagKey,
				FieldKey:    t.Query.FieldKey,
			}
		}
		templates[i] = template
	}
	return proto.Marshal(&Dashboard{
		ID:        int64(d.ID),
		Cells:     cells,
		Templates: templates,
		Name:      d.Name,
	})
}

// UnmarshalDashboard decodes a layout from binary protobuf data.
func UnmarshalDashboard(data []byte, d *chronograf.Dashboard) error {
	var pb Dashboard
	if err := proto.Unmarshal(data, &pb); err != nil {
		return err
	}

	cells := make([]chronograf.DashboardCell, len(pb.Cells))
	for i, c := range pb.Cells {
		queries := make([]chronograf.DashboardQuery, len(c.Queries))
		for j, q := range c.Queries {
			queries[j] = chronograf.DashboardQuery{
				Command: q.Command,
				Label:   q.Label,
			}
			if q.Range.Upper != q.Range.Lower {
				queries[j].Range = &chronograf.Range{
					Upper: q.Range.Upper,
					Lower: q.Range.Lower,
				}
			}
		}

		axes := make(map[string]chronograf.Axis, len(c.Axes))
		for a, r := range c.Axes {
<<<<<<< HEAD
			if r.Bounds != nil {
				axes[a] = chronograf.Axis{
					Bounds: r.Bounds,
					Label:  r.Label,
				}
			} else {
				axes[a] = chronograf.Axis{
					Bounds: []string{},
				}
			}
=======
			axis := chronograf.Axis{}
			copy(axis.Bounds[:], r.Bounds[:2])
			axes[a] = axis
>>>>>>> bcaa3f37
		}

		cells[i] = chronograf.DashboardCell{
			ID:      c.ID,
			X:       c.X,
			Y:       c.Y,
			W:       c.W,
			H:       c.H,
			Name:    c.Name,
			Queries: queries,
			Type:    c.Type,
			Axes:    axes,
		}
	}

	templates := make([]chronograf.Template, len(pb.Templates))
	for i, t := range pb.Templates {
		vals := make([]chronograf.BasicTemplateValue, len(t.Values))
		for j, v := range t.Values {
			vals[j] = chronograf.BasicTemplateValue{
				Selected: v.Selected,
				Type:     v.Type,
				Value:    v.Value,
			}
		}

		template := chronograf.Template{
			ID: chronograf.TemplateID(t.ID),
			BasicTemplateVar: chronograf.BasicTemplateVar{
				Var:    t.TempVar,
				Values: vals,
			},
			Type:  t.Type,
			Label: t.Label,
		}

		if t.Query != nil {
			template.Query = &chronograf.TemplateQuery{
				Command:     t.Query.Command,
				DB:          t.Query.Db,
				RP:          t.Query.Rp,
				Measurement: t.Query.Measurement,
				TagKey:      t.Query.TagKey,
				FieldKey:    t.Query.FieldKey,
			}
		}
		templates[i] = template
	}

	d.ID = chronograf.DashboardID(pb.ID)
	d.Cells = cells
	d.Templates = templates
	d.Name = pb.Name
	return nil
}

// ScopedAlert contains the source and the kapacitor id
type ScopedAlert struct {
	chronograf.AlertRule
	SrcID  int
	KapaID int
}

// MarshalAlertRule encodes an alert rule to binary protobuf format.
func MarshalAlertRule(r *ScopedAlert) ([]byte, error) {
	j, err := json.Marshal(r.AlertRule)
	if err != nil {
		return nil, err
	}
	return proto.Marshal(&AlertRule{
		ID:     r.ID,
		SrcID:  int64(r.SrcID),
		KapaID: int64(r.KapaID),
		JSON:   string(j),
	})
}

// UnmarshalAlertRule decodes an alert rule from binary protobuf data.
func UnmarshalAlertRule(data []byte, r *ScopedAlert) error {
	var pb AlertRule
	if err := proto.Unmarshal(data, &pb); err != nil {
		return err
	}

	err := json.Unmarshal([]byte(pb.JSON), &r.AlertRule)
	if err != nil {
		return err
	}
	r.SrcID = int(pb.SrcID)
	r.KapaID = int(pb.KapaID)
	return nil
}

// MarshalUser encodes a user to binary protobuf format.
// We are ignoring the password for now.
func MarshalUser(u *chronograf.User) ([]byte, error) {
	return MarshalUserPB(&User{
		Name: u.Name,
	})
}

// MarshalUserPB encodes a user to binary protobuf format.
// We are ignoring the password for now.
func MarshalUserPB(u *User) ([]byte, error) {
	return proto.Marshal(u)
}

// UnmarshalUser decodes a user from binary protobuf data.
// We are ignoring the password for now.
func UnmarshalUser(data []byte, u *chronograf.User) error {
	var pb User
	if err := UnmarshalUserPB(data, &pb); err != nil {
		return err
	}
	u.Name = pb.Name
	return nil
}

// UnmarshalUserPB decodes a user from binary protobuf data.
// We are ignoring the password for now.
func UnmarshalUserPB(data []byte, u *User) error {
	if err := proto.Unmarshal(data, u); err != nil {
		return err
	}
	return nil
}<|MERGE_RESOLUTION|>--- conflicted
+++ resolved
@@ -183,26 +183,9 @@
 
 		axes := make(map[string]*Axis, len(c.Axes))
 		for a, r := range c.Axes {
-<<<<<<< HEAD
-			// we only marshal LegacyBounds for a data migration test. This should
-			// not be used by anything in production.
-			axis := [2]int64{}
-			copy(axis[:], r.LegacyBounds[:2])
-
 			axes[a] = &Axis{
-				Bounds:       r.Bounds,
-				LegacyBounds: axis[:],
-				Label:        r.Label,
-=======
-			// need to explicitly allocate a new array because r.Bounds is
-			// over-written and the resulting slices from previous iterations will
-			// point to later iteration's data. It is _not_ enough to simply re-slice
-			// r.Bounds
-			axis := [2]int64{}
-			copy(axis[:], r.Bounds[:2])
-			axes[a] = &Axis{
-				Bounds: axis[:],
->>>>>>> bcaa3f37
+				Bounds: r.Bounds,
+				Label:  r.Label,
 			}
 		}
 
@@ -281,7 +264,6 @@
 
 		axes := make(map[string]chronograf.Axis, len(c.Axes))
 		for a, r := range c.Axes {
-<<<<<<< HEAD
 			if r.Bounds != nil {
 				axes[a] = chronograf.Axis{
 					Bounds: r.Bounds,
@@ -292,11 +274,6 @@
 					Bounds: []string{},
 				}
 			}
-=======
-			axis := chronograf.Axis{}
-			copy(axis.Bounds[:], r.Bounds[:2])
-			axes[a] = axis
->>>>>>> bcaa3f37
 		}
 
 		cells[i] = chronograf.DashboardCell{
