package raft

import (
	"sync"
	"time"
)

//------------------------------------------------------------------------------
//
// Typedefs
//
//------------------------------------------------------------------------------

// A peer is a reference to another server involved in the consensus protocol.
type Peer struct {
	server           *Server
	name             string
	prevLogIndex     uint64
	mutex            sync.RWMutex
	stopChan         chan bool
	heartbeatTimeout time.Duration
}

//------------------------------------------------------------------------------
//
// Constructor
//
//------------------------------------------------------------------------------

// Creates a new peer.
func newPeer(server *Server, name string, heartbeatTimeout time.Duration) *Peer {
	return &Peer{
		server:           server,
		name:             name,
		heartbeatTimeout: heartbeatTimeout,
	}
}

//------------------------------------------------------------------------------
//
// Accessors
//
//------------------------------------------------------------------------------

// Retrieves the name of the peer.
func (p *Peer) Name() string {
	return p.name
}

// Sets the heartbeat timeout.
func (p *Peer) setHeartbeatTimeout(duration time.Duration) {
	p.heartbeatTimeout = duration
}

//--------------------------------------
// Prev log index
//--------------------------------------

// Retrieves the previous log index.
func (p *Peer) getPrevLogIndex() uint64 {
	p.mutex.RLock()
	defer p.mutex.RUnlock()
	return p.prevLogIndex
}

// Sets the previous log index.
func (p *Peer) setPrevLogIndex(value uint64) {
	p.mutex.Lock()
	defer p.mutex.Unlock()
	p.prevLogIndex = value
}

//------------------------------------------------------------------------------
//
// Methods
//
//------------------------------------------------------------------------------

//--------------------------------------
// Heartbeat
//--------------------------------------

// Starts the peer heartbeat.
func (p *Peer) startHeartbeat() {
	p.stopChan = make(chan bool, 1)
	c := make(chan bool)
	go p.heartbeat(c)
	<-c
}

// Stops the peer heartbeat.
func (p *Peer) stopHeartbeat() {
	// here is a problem
	// the previous stop is no buffer leader may get blocked 
	// when heartbeat returns at line 132 
	// I make the channel with 1 buffer
	// and try to panic here
	select {
	case p.stopChan <- true:

	default:
		panic("[" + p.server.Name() + "] cannot stop [" + p.Name() + "] heartbeat")
	}
}

//--------------------------------------
// Copying
//--------------------------------------

// Clones the state of the peer. The clone is not attached to a server and
// the heartbeat timer will not exist.
func (p *Peer) clone() *Peer {
	p.mutex.Lock()
	defer p.mutex.Unlock()
	return &Peer{
		name:         p.name,
		prevLogIndex: p.prevLogIndex,
	}
}

//--------------------------------------
// Heartbeat
//--------------------------------------

// Listens to the heartbeat timeout and flushes an AppendEntries RPC.
func (p *Peer) heartbeat(c chan bool) {
	stopChan := p.stopChan

	c <- true

	debugln("peer.heartbeat: ", p.Name(), p.heartbeatTimeout)

	for {
		select {
<<<<<<< HEAD
		case <-p.stopChan:
			debugln("peer.heartbeat.stop: ", p.Name())
=======
		case <-stopChan:
>>>>>>> 1c4b918f
			return

		case <-time.After(p.heartbeatTimeout):
			debugln("peer.heartbeat.run: ", p.Name())
			prevLogIndex := p.getPrevLogIndex()
			entries, prevLogTerm := p.server.log.getEntriesAfter(prevLogIndex)

			if p.server.State() != Leader {
				return
			}

			if entries != nil {
				p.sendAppendEntriesRequest(newAppendEntriesRequest(p.server.currentTerm, p.server.name, prevLogIndex, prevLogTerm, entries, p.server.log.CommitIndex()))
			} else {
				p.sendSnapshotRequest(newSnapshotRequest(p.server.name, p.server.lastSnapshot))
			}
		}
	}
}

//--------------------------------------
// Append Entries
//--------------------------------------

// Sends an AppendEntries request to the peer through the transport.
func (p *Peer) sendAppendEntriesRequest(req *AppendEntriesRequest) {
	traceln("peer.flush.send: ", p.server.Name(), "->", p.Name(), " ", len(req.Entries))

	resp := p.server.Transporter().SendAppendEntriesRequest(p.server, p, req)
	if resp == nil {
		debugln("peer.flush.timeout: ", p.server.Name(), "->", p.Name())
		return
	}
	traceln("peer.flush.recv: ", p.Name())

	// If successful then update the previous log index.
	p.mutex.Lock()
	if resp.Success {
		if len(req.Entries) > 0 {
			p.prevLogIndex = req.Entries[len(req.Entries)-1].Index
		}
		traceln("peer.flush.success: ", p.server.Name(), "->", p.Name(), "; idx =", p.prevLogIndex)

		// If it was unsuccessful then decrement the previous log index and
		// we'll try again next time.
	} else {
		// we may miss a response from peer
		if resp.CommitIndex >= p.prevLogIndex {
			p.prevLogIndex = resp.CommitIndex
			debugln("peer.flush.commitIndex: ", p.server.Name(), "->", p.Name(), " idx =", p.prevLogIndex)
		} else if p.prevLogIndex > 0 {
			// Decrement the previous log index down until we find a match. Don't
			// let it go below where the peer's commit index is though. That's a
			// problem.
			p.prevLogIndex--
			debugln("peer.flush.decrement: ", p.server.Name(), "->", p.Name(), " idx =", p.prevLogIndex)
		}
	}
	p.mutex.Unlock()

	// Send response to server for processing.
	p.server.send(resp)
}

// Sends an Snapshot request to the peer through the transport.
func (p *Peer) sendSnapshotRequest(req *SnapshotRequest) {
	debugln("peer.snap.send: ", p.name)

	resp := p.server.Transporter().SendSnapshotRequest(p.server, p, req)
	if resp == nil {
		debugln("peer.snap.timeout: ", p.name)
		return
	}

	debugln("peer.snap.recv: ", p.name)

	// If successful then update the previous log index.
	if resp.Success {
		p.setPrevLogIndex(req.LastIndex)
	} else {
		debugln("peer.snap.failed: ", p.name)
	}

	// Send response to server for processing.
	p.server.send(resp)
}

//--------------------------------------
// Vote Requests
//--------------------------------------

// send VoteRequest Request
func (p *Peer) sendVoteRequest(req *RequestVoteRequest, c chan *RequestVoteResponse) {
	debugln("peer.vote: ", p.server.Name(), "->", p.Name())
	req.peer = p
	if resp := p.server.Transporter().SendVoteRequest(p.server, p, req); resp != nil {
		resp.peer = p
		c <- resp
	}
}<|MERGE_RESOLUTION|>--- conflicted
+++ resolved
@@ -132,12 +132,8 @@
 
 	for {
 		select {
-<<<<<<< HEAD
-		case <-p.stopChan:
+		case <-stopChan:
 			debugln("peer.heartbeat.stop: ", p.Name())
-=======
-		case <-stopChan:
->>>>>>> 1c4b918f
 			return
 
 		case <-time.After(p.heartbeatTimeout):
