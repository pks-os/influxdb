--- conflicted
+++ resolved
@@ -1,10 +1,7 @@
 ## v1.3.2.0 [unreleased]
 
 ### Bug Fixes
-<<<<<<< HEAD
-=======
 1. [#1530](https://github.com/influxdata/chronograf/pull/1530): Update query config field ordering to always match input query
->>>>>>> 5cac2c47
 
 ### Features
 
@@ -37,12 +34,9 @@
 
 ### UI Improvements
   1. [#1451](https://github.com/influxdata/chronograf/pull/1451): Refactor scrollbars to support non-webkit browsers
-<<<<<<< HEAD
   1. [#1453](https://github.com/influxdata/chronograf/pull/1453): Increase the query builder's default height in cell editor mode and in the data explorer
-=======
   1. [#1453](https://github.com/influxdata/chronograf/pull/1453): Give QueryMaker a greater initial height than Visualization
   1. [#1475](https://github.com/influxdata/chronograf/pull/1475): Add ability to toggle visibility of the Template Control Bar
->>>>>>> 5cac2c47
   1. [#1464](https://github.com/influxdata/chronograf/pull/1464): Make the [template variables](https://docs.influxdata.com/chronograf/v1.3/guides/dashboard-template-variables/) manager more space efficient
   1. [#1464](https://github.com/influxdata/chronograf/pull/1464): Add page spinners to pages that did not have them
   1. [#1464](https://github.com/influxdata/chronograf/pull/1464): Denote which source is connected in the sources table
